# TALON: Techonology-Agnostic Long Read Analysis Pipeline
# Author: Dana Wyman
# -----------------------------------------------------------------------------
# Functions related to processing the input SAM files and partitioning them
# for processing in parallel

import pyranges as pr
import pysam
import os
import time

<<<<<<< HEAD
=======
# set verbosity for pysam
save = pysam.set_verbosity(0)
# pysam.set_verbosity(save)
>>>>>>> 58d4c0e2

def convert_to_bam(sam, bam, threads):
    """ Convert provided sam file to bam file (provided name).  """

    try:
        infile = pysam.AlignmentFile(sam, "r", threads=threads)
        outfile = pysam.AlignmentFile(
            bam, "wb", template=infile, threads=threads)
        for s in infile:
            outfile.write(s)

    except Exception as e:
        print(e)
        raise RuntimeError("Problem converting sam file '%s' to bam." % (sam))


def preprocess_sam(sam_files, datasets, use_cb_tag,
                   tmp_dir="talon_tmp/", n_threads=0):
    """ Copy and rename the provided SAM/BAM file(s), merge them, and index.
        This is necessary in order to use following commands on the reads.
        The renaming is necessary in order to label the reads according to
        their dataset."""

    # Create the tmp dir
    os.system("mkdir -p %s " % (tmp_dir))

    renamed_sams = []

    # merge sam files if we're not pulling out dataset IDs from RG tag
    if not use_cb_tag:
        # Copy and rename SAM files with dataset names to ensure correct RG tags
        for sam, dataset in zip(sam_files, datasets):
            suffix = "." + sam.split(".")[-1]
            if suffix == ".sam":
                bam_copy = tmp_dir + dataset + "_unsorted.bam"
                convert_to_bam(sam, bam_copy, n_threads)
                sam = bam_copy
            sorted_bam = tmp_dir + dataset + ".bam"
            pysam.sort("-@", str(n_threads), "-o", sorted_bam, sam)
            renamed_sams.append(sorted_bam)

        merged_bam = tmp_dir + "merged.bam"
        merge_args = [merged_bam] + renamed_sams + \
            ["-f", "-r", "-@", str(n_threads)]
        # index_args = [merged_bam, "-@", str(n_threads)]

        # # Merge datasets and use -r option to include a read group tag
        # try:
        #     pysam.merge(*merge_args)
        #     pysam.index(merged_bam)
        #     ts = time.strftime("%Y-%m-%d %H:%M:%S", time.gmtime())
        #     print("[ %s ] Merged input SAM/BAM files" % (ts))
        # except:
        #     raise RuntimeError(("Problem merging and indexing SAM/BAM files. "
        #                         "Check your file paths and make sure that all "
        #                         "files have headers."))

    # otherwise, merge without adding the RG tag and convert to bam
    elif use_cb_tag:
        for i, sam in enumerate(sam_files):
            fname_split = sam.split(".")
            suffix = "."+fname_split[-1]
            if suffix == ".sam":
                bam_copy = '{}{}_unsorted.bam'.format(tmp_dir, i)
                convert_to_bam(sam, bam_copy, n_threads)
                sam = bam_copy
            sorted_bam = '{}{}.bam'.format(tmp_dir, i)
            pysam.sort("-@", str(n_threads), "-o", sorted_bam, sam)
            renamed_sams.append(sorted_bam)

        merged_bam = tmp_dir + "merged.bam"
        merge_args = [merged_bam] + renamed_sams + ["-f", "-@", str(n_threads)]

    # Merge datasets and use -r option to include a read group tag
    try:
        pysam.merge(*merge_args)
        sorted_bam = tmp_dir + "merged_sorted.bam"
        pysam.sort("-@", str(n_threads), "-o", sorted_bam, merged_bam)
        pysam.index(sorted_bam)
        ts = time.strftime("%Y-%m-%d %H:%M:%S", time.gmtime())
        print("[ %s ] Merged input SAM/BAM files" % (ts))
    except:
        raise RuntimeError(("Problem merging and indexing SAM/BAM files. "
                            "Check your file paths and make sure that all "
                            "files have headers."))

    return sorted_bam


def partition_reads(sam_files, datasets, use_cb_tag,
                    tmp_dir="talon_tmp/", n_threads=0):
    """ Use bedtools merge to create non-overlapping intervals from all of the
        transcripts in a series of SAM/BAM files. Then, iterate over the intervals
        to extract all reads inside of them from the pysam object.

        Returns:
            - List of lists: sublists contain pysam reads from a given interval
            - List of tuple intervals
            - filename of merged bam file (to keep track of the header)
           """
    merged_bam = preprocess_sam(sam_files, datasets, use_cb_tag,
                                tmp_dir=tmp_dir, n_threads=n_threads)

    try:
        gr = pr.read_bam(merged_bam)
    except Exception as e:
        print(e)
        raise RuntimeError("Problem opening sam file %s" % (merged_bam))

    gr = gr.merge(slack=100000000, strand=False)

    # Now open each sam file using pysam and extract the reads
    coords = []
    read_groups = []
    with pysam.AlignmentFile(merged_bam) as bam:  # type: pysam.AlignmentFile
        for _, interval in gr.df.iterrows():
            reads = get_reads_in_interval(bam, interval.Chromosome,
                                          interval.Start, interval.End)
            read_groups.append(reads)
            coords.append((interval.Chromosome,
                           interval.Start + 1, interval.End))

    return read_groups, coords, merged_bam


def write_reads_to_file(read_groups, intervals,
                        header_template, tmp_dir="talon_tmp/"):
    """ For each read group, iterate over the reads and write them to a file
        named for the interval they belong to. This step is necessary because
        Pysam objects cannot be pickled. """

    tmp_dir = tmp_dir + "interval_files/"
    os.system("mkdir -p %s " % (tmp_dir))

    outbam_names = []
    with pysam.AlignmentFile(header_template, "rb") as template:
        for group, interval in zip(read_groups, intervals):
            fname = tmp_dir + "_".join([str(x) for x in interval]) + ".bam"
            outbam_names.append(fname)
            with pysam.AlignmentFile(fname, "wb", template=template) as f:
                for read in group:
                    f.write(read)

    return outbam_names


def get_reads_in_interval(sam, chrom, start, end):
    """ Given an open pysam.AlignmentFile, return only the reads that overlap
        the provided interval. Note that this means there may be reads that
        extend beyond the bounds of the interval. """
    iterator = sam.fetch(chrom, start, end)
    reads = [x for x in iterator]
    return reads<|MERGE_RESOLUTION|>--- conflicted
+++ resolved
@@ -9,12 +9,8 @@
 import os
 import time
 
-<<<<<<< HEAD
-=======
-# set verbosity for pysam
 save = pysam.set_verbosity(0)
 # pysam.set_verbosity(save)
->>>>>>> 58d4c0e2
 
 def convert_to_bam(sam, bam, threads):
     """ Convert provided sam file to bam file (provided name).  """
